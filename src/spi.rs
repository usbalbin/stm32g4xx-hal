use crate::dma::mux::DmaMuxResources;
use crate::dma::traits::TargetAddress;
use crate::dma::MemoryToPeripheral;
use crate::gpio::{gpioa::*, gpiob::*, gpioc::*, gpiof::*, Alternate, AF5, AF6};
#[cfg(any(
    feature = "stm32g471",
    feature = "stm32g473",
    feature = "stm32g474",
    feature = "stm32g483",
    feature = "stm32g484"
))]
use crate::gpio::{gpioe::*, gpiog::*};
use crate::rcc::{Enable, GetBusFreq, Rcc, RccBus, Reset};
#[cfg(any(
    feature = "stm32g471",
    feature = "stm32g473",
    feature = "stm32g474",
    feature = "stm32g483",
    feature = "stm32g484"
))]
use crate::stm32::SPI4;
use crate::stm32::{RCC, SPI1, SPI2, SPI3};
use crate::time::Hertz;
use core::ptr;

use embedded_hal::spi::ErrorKind;
pub use embedded_hal::spi::{Mode, Phase, Polarity, MODE_0, MODE_1, MODE_2, MODE_3};

/// SPI error
#[derive(Debug)]
pub enum Error {
    /// Overrun occurred
    Overrun,
    /// Mode fault occurred
    ModeFault,
    /// CRC error
    Crc,
}

impl embedded_hal::spi::Error for Error {
    fn kind(&self) -> ErrorKind {
        match self {
            Self::Overrun => ErrorKind::Overrun,
            Self::ModeFault => ErrorKind::ModeFault,
            Self::Crc => ErrorKind::Other,
        }
    }
}

/// A filler type for when the SCK pin is unnecessary
pub struct NoSck;
/// A filler type for when the Miso pin is unnecessary
pub struct NoMiso;
/// A filler type for when the Mosi pin is unnecessary
pub struct NoMosi;

pub trait Pins<SPI> {}

pub trait PinSck<SPI> {}

pub trait PinMiso<SPI> {}

pub trait PinMosi<SPI> {}

impl<SPI, SCK, MISO, MOSI> Pins<SPI> for (SCK, MISO, MOSI)
where
    SCK: PinSck<SPI>,
    MISO: PinMiso<SPI>,
    MOSI: PinMosi<SPI>,
{
}

#[derive(Debug)]
pub struct Spi<SPI, PINS> {
    spi: SPI,
    pins: PINS,
}

pub trait SpiExt<SPI>: Sized {
    fn spi<PINS, T>(self, pins: PINS, mode: Mode, freq: T, rcc: &mut Rcc) -> Spi<SPI, PINS>
    where
        PINS: Pins<SPI>,
        T: Into<Hertz>;
}

pub trait FrameSize: Copy + Default {
    const DFF: bool;
}

impl FrameSize for u8 {
    const DFF: bool = false;
}
impl FrameSize for u16 {
    const DFF: bool = true;
}

macro_rules! spi {
    ($SPIX:ident, $spiX:ident,
        sck: [ $($( #[ $pmetasck:meta ] )* $SCK:ty,)+ ],
        miso: [ $($( #[ $pmetamiso:meta ] )* $MISO:ty,)+ ],
        mosi: [ $($( #[ $pmetamosi:meta ] )* $MOSI:ty,)+ ],
        $mux:expr,
    ) => {
        impl PinSck<$SPIX> for NoSck {}

        impl PinMiso<$SPIX> for NoMiso {}

        impl PinMosi<$SPIX> for NoMosi {}

        $(
            $( #[ $pmetasck ] )*
            impl PinSck<$SPIX> for $SCK {}
        )*
        $(
            $( #[ $pmetamiso ] )*
            impl PinMiso<$SPIX> for $MISO {}
        )*
        $(
            $( #[ $pmetamosi ] )*
            impl PinMosi<$SPIX> for $MOSI {}
        )*

        impl<PINS: Pins<$SPIX>> Spi<$SPIX, PINS> {
            pub fn $spiX<T>(
                spi: $SPIX,
                pins: PINS,
                mode: Mode,
                speed: T,
                rcc: &mut Rcc
            ) -> Self
            where
            T: Into<Hertz>
            {
                 // Enable and reset SPI
                unsafe {
                    let rcc_ptr = &(*RCC::ptr());
                    $SPIX::enable(rcc_ptr);
                    $SPIX::reset(rcc_ptr);
                }

                // disable SS output
                spi.cr2().write(|w| w.ssoe().clear_bit());

                let spi_freq = speed.into().raw();
                let bus_freq = <$SPIX as RccBus>::Bus::get_frequency(&rcc.clocks).raw();
                let br = match bus_freq / spi_freq {
                    0 => unreachable!(),
                    1..=2 => 0b000,
                    3..=5 => 0b001,
                    6..=11 => 0b010,
                    12..=23 => 0b011,
                    24..=47 => 0b100,
                    48..=95 => 0b101,
                    96..=191 => 0b110,
                    _ => 0b111,
                };

                spi.cr2().write(|w| unsafe {
                    w.frxth().set_bit().ds().bits(0b111).ssoe().clear_bit()
                });

                spi.cr1().write(|w| unsafe {
                    w.cpha()
                        .bit(mode.phase == Phase::CaptureOnSecondTransition)
                        .cpol()
                        .bit(mode.polarity == Polarity::IdleHigh)
                        .mstr()
                        .set_bit()
                        .br()
                        .bits(br)
                        .lsbfirst()
                        .clear_bit()
                        .ssm()
                        .set_bit()
                        .ssi()
                        .set_bit()
                        .rxonly()
                        .clear_bit()
                        .dff()
                        .clear_bit()
                        .bidimode()
                        .clear_bit()
                        .ssi()
                        .set_bit()
                        .spe()
                        .set_bit()
                });

                Spi { spi, pins }
            }

            pub fn release(self) -> ($SPIX, PINS) {
                (self.spi, self.pins)
            }

            pub fn enable_tx_dma(self) -> Spi<$SPIX, PINS> {
                self.spi.cr2().modify(|_, w| w.txdmaen().set_bit());
                Spi {
                    spi: self.spi,
                    pins: self.pins,
                }
            }
        }

<<<<<<< HEAD
        impl SpiExt<$SPIX> for $SPIX {
            fn spi<PINS, T>(self, pins: PINS, mode: Mode, freq: T, rcc: &mut Rcc) -> Spi<$SPIX, PINS>
            where
                PINS: Pins<$SPIX>,
                T: Into<Hertz>
                {
                    Spi::$spiX(self, pins, mode, freq, rcc)
                }
        }

        impl<PINS> hal::spi::FullDuplex<u8> for Spi<$SPIX, PINS> {
            type Error = Error;

            fn read(&mut self) -> nb::Result<u8, Error> {
                let sr = self.spi.sr().read();

=======
        impl<PINS> Spi<$SPIX, PINS> {
            fn nb_read<W: FrameSize>(&mut self) -> nb::Result<W, Error> {
                let sr = self.spi.sr.read();
>>>>>>> c317681c
                Err(if sr.ovr().bit_is_set() {
                    nb::Error::Other(Error::Overrun)
                } else if sr.modf().bit_is_set() {
                    nb::Error::Other(Error::ModeFault)
                } else if sr.crcerr().bit_is_set() {
                    nb::Error::Other(Error::Crc)
                } else if sr.rxne().bit_is_set() {
                    // NOTE(read_volatile) read only 1 byte (the svd2rust API only allows
                    // reading a half-word)
                    return Ok(unsafe {
<<<<<<< HEAD
                        ptr::read_volatile(&self.spi.dr() as *const _ as *const u8)
=======
                        ptr::read_volatile(&self.spi.dr as *const _ as *const W)
>>>>>>> c317681c
                    });
                } else {
                    nb::Error::WouldBlock
                })
            }
<<<<<<< HEAD

            fn send(&mut self, byte: u8) -> nb::Result<(), Error> {
                let sr = self.spi.sr().read();

=======
            fn nb_write<W: FrameSize>(&mut self, word: W) -> nb::Result<(), Error> {
                let sr = self.spi.sr.read();
>>>>>>> c317681c
                Err(if sr.ovr().bit_is_set() {
                    nb::Error::Other(Error::Overrun)
                } else if sr.modf().bit_is_set() {
                    nb::Error::Other(Error::ModeFault)
                } else if sr.crcerr().bit_is_set() {
                    nb::Error::Other(Error::Crc)
                } else if sr.txe().bit_is_set() {
<<<<<<< HEAD
                    let dr = self.spi.dr().as_ptr() as *mut u8;
                    // NOTE(write_volatile) see note above
                    unsafe { ptr::write_volatile(dr, byte) };
=======
                    let dr = &self.spi.dr as *const _ as *const UnsafeCell<W>;
                    // NOTE(write_volatile) see note above
                    unsafe { ptr::write_volatile(UnsafeCell::raw_get(dr), word) };
>>>>>>> c317681c
                    return Ok(());
                } else {
                    nb::Error::WouldBlock
                })
            }
            fn set_tx_only(&mut self) {
                self.spi
                    .cr1
                    .modify(|_, w| w.bidimode().set_bit().bidioe().set_bit());
            }
            fn set_bidi(&mut self) {
                self.spi
                    .cr1
                    .modify(|_, w| w.bidimode().clear_bit().bidioe().clear_bit());
            }
        }

        impl SpiExt<$SPIX> for $SPIX {
            fn spi<PINS, T>(self, pins: PINS, mode: Mode, freq: T, rcc: &mut Rcc) -> Spi<$SPIX, PINS>
            where
                PINS: Pins<$SPIX>,
                T: Into<Hertz>
                {
                    Spi::$spiX(self, pins, mode, freq, rcc)
                }
        }

        impl<PINS> embedded_hal::spi::ErrorType for Spi<$SPIX, PINS> {
            type Error = Error;
        }

        impl<PINS> embedded_hal::spi::SpiBus<u8> for Spi<$SPIX, PINS> {
            fn read(&mut self, words: &mut [u8]) -> Result<(), Self::Error> {
                if words.len() == 0 { return Ok(()) }
                // clear tx-only status in the case the previous operation was a write
                self.set_bidi();
                // prefill write fifo so that the clock doen't stop while fetch the read byte
                // one frame should be enough?
                nb::block!(self.nb_write(0u8))?;
                let len = words.len();
                for w in words[..len-1].iter_mut() {
                    // TODO: 16 bit frames, bidirectional pins
                    nb::block!(self.nb_write(0u8))?;
                    *w = nb::block!(self.nb_read())?;
                }
                // safety: length > 0 checked at start of function
                *words.last_mut().unwrap() = nb::block!(self.nb_read())?;
                Ok(())
            }

            fn write(&mut self, words: &[u8]) -> Result<(), Self::Error> {
                self.set_tx_only();
                Ok(for w in words {
                    nb::block!(self.nb_write(*w))?
                })
            }

            fn transfer(&mut self, read: &mut [u8], write: &[u8]) -> Result<(), Self::Error> {
                if read.len() == 0 {
                    return self.write(write)
                } else if write.len() == 0 {
                    return self.read(read)
                }

                self.set_bidi();
                // same prefill as in read, this time with actual data
                nb::block!(self.nb_write(write[0]))?;
                let common_len = core::cmp::min(read.len(), write.len());
                // take 1 less because write skips the first element
                let zipped = read.iter_mut().zip(write.into_iter().skip(1)).take(common_len - 1);
                for (r, w) in zipped {
                    nb::block!(self.nb_write(*w))?;
                    *r = nb::block!(self.nb_read())?;
                }
                read[common_len-1] = nb::block!(self.nb_read())?;

                if read.len() > common_len {
                    self.read(&mut read[common_len..])
                } else {
                    self.write(&write[common_len..])
                }
            }
            fn transfer_in_place(&mut self, words: &mut [u8]) -> Result<(), Self::Error> {
                if words.len() == 0 { return Ok(()) }
                self.set_bidi();
                nb::block!(self.nb_write(words[0]))?;
                let cells = core::cell::Cell::from_mut(words).as_slice_of_cells();

                for rw in cells.windows(2) {
                    let r = &rw[0];
                    let w = &rw[1];

                    nb::block!(self.nb_write(w.get()))?;
                    r.set(nb::block!(self.nb_read())?);
                }
                *words.last_mut().unwrap() = nb::block!(self.nb_read())?;
                Ok(())
            }
            fn flush(&mut self) -> Result<(), Self::Error> {
                // stop receiving data
                self.set_tx_only();
                // wait for tx fifo to be drained by the peripheral
                while self.spi.sr.read().ftlvl() != 0 { core::hint::spin_loop() };
                // drain rx fifo
                Ok(while match self.nb_read::<u8>() {
                    Ok(_) => true,
                    Err(nb::Error::WouldBlock) => false,
                    Err(nb::Error::Other(e)) => return Err(e)
                } { core::hint::spin_loop() })
            }
        }

        impl<PINS> embedded_hal_old::spi::FullDuplex<u8> for Spi<$SPIX, PINS> {
            type Error = Error;

            fn read(&mut self) -> nb::Result<u8, Error> {
                self.nb_read()
            }

            fn send(&mut self, byte: u8) -> nb::Result<(), Error> {
                self.nb_write(byte)
            }
        }
        unsafe impl<Pin> TargetAddress<MemoryToPeripheral> for Spi<$SPIX, Pin> {
            #[inline(always)]
            fn address(&self) -> u32 {
                // unsafe: only the Tx part accesses the Tx register
                &unsafe { &*<$SPIX>::ptr() }.dr() as *const _ as u32
            }

            type MemSize = u8;

            const REQUEST_LINE: Option<u8> = Some($mux as u8);
        }


        impl<PINS> embedded_hal_old::blocking::spi::transfer::Default<u8> for Spi<$SPIX, PINS> {}

        impl<PINS> embedded_hal_old::blocking::spi::write::Default<u8> for Spi<$SPIX, PINS> {}
    }
}

spi!(
    SPI1,
    spi1,
    sck: [
        PA5<Alternate<AF5>>,
        PB3<Alternate<AF5>>,
        #[cfg(any(
            feature = "stm32g471",
            feature = "stm32g473",
            feature = "stm32g474",
            feature = "stm32g483",
            feature = "stm32g484"
        ))]
        PG2<Alternate<AF5>>,
    ],
    miso: [
        PA6<Alternate<AF5>>,
        PB4<Alternate<AF5>>,
        #[cfg(any(
            feature = "stm32g471",
            feature = "stm32g473",
            feature = "stm32g474",
            feature = "stm32g483",
            feature = "stm32g484"
        ))]
        PG3<Alternate<AF5>>,
    ],
    mosi: [
        PA7<Alternate<AF5>>,
        PB5<Alternate<AF5>>,
        #[cfg(any(
            feature = "stm32g471",
            feature = "stm32g473",
            feature = "stm32g474",
            feature = "stm32g483",
            feature = "stm32g484"
        ))]
        PG4<Alternate<AF5>>,
    ],
    DmaMuxResources::SPI1_TX,
);

spi!(
    SPI2,
    spi2,
    sck: [
        PF1<Alternate<AF5>>,
        PF9<Alternate<AF5>>,
        PF10<Alternate<AF5>>,
        PB13<Alternate<AF5>>,
    ],
    miso: [
        PA10<Alternate<AF5>>,
        PB14<Alternate<AF5>>,
    ],
    mosi: [
        PA11<Alternate<AF5>>,
        PB15<Alternate<AF5>>,
    ],
    DmaMuxResources::SPI2_TX,
);

spi!(
    SPI3,
    spi3,
    sck: [
        PB3<Alternate<AF6>>,
        PC10<Alternate<AF6>>,
        #[cfg(any(
            feature = "stm32g471",
            feature = "stm32g473",
            feature = "stm32g474",
            feature = "stm32g483",
            feature = "stm32g484"
        ))]
        PG9<Alternate<AF6>>,
    ],
    miso: [
        PB4<Alternate<AF6>>,
        PC11<Alternate<AF6>>,
    ],
    mosi: [
        PB5<Alternate<AF6>>,
        PC12<Alternate<AF6>>,
    ],
    DmaMuxResources::SPI3_TX,
);

#[cfg(any(
    feature = "stm32g471",
    feature = "stm32g473",
    feature = "stm32g474",
    feature = "stm32g483",
    feature = "stm32g484"
))]
spi!(
    SPI4,
    spi4,
    sck: [
        PE2<Alternate<AF5>>,
        PE12<Alternate<AF5>>,
    ],
    miso: [
        PE5<Alternate<AF5>>,
        PE13<Alternate<AF5>>,
    ],
    mosi: [
        PE6<Alternate<AF5>>,
        PE14<Alternate<AF5>>,
    ],
    DmaMuxResources::SPI4_TX,
);<|MERGE_RESOLUTION|>--- conflicted
+++ resolved
@@ -21,6 +21,7 @@
 use crate::stm32::SPI4;
 use crate::stm32::{RCC, SPI1, SPI2, SPI3};
 use crate::time::Hertz;
+use core::cell::UnsafeCell;
 use core::ptr;
 
 use embedded_hal::spi::ErrorKind;
@@ -202,28 +203,9 @@
             }
         }
 
-<<<<<<< HEAD
-        impl SpiExt<$SPIX> for $SPIX {
-            fn spi<PINS, T>(self, pins: PINS, mode: Mode, freq: T, rcc: &mut Rcc) -> Spi<$SPIX, PINS>
-            where
-                PINS: Pins<$SPIX>,
-                T: Into<Hertz>
-                {
-                    Spi::$spiX(self, pins, mode, freq, rcc)
-                }
-        }
-
-        impl<PINS> hal::spi::FullDuplex<u8> for Spi<$SPIX, PINS> {
-            type Error = Error;
-
-            fn read(&mut self) -> nb::Result<u8, Error> {
-                let sr = self.spi.sr().read();
-
-=======
         impl<PINS> Spi<$SPIX, PINS> {
             fn nb_read<W: FrameSize>(&mut self) -> nb::Result<W, Error> {
-                let sr = self.spi.sr.read();
->>>>>>> c317681c
+                let sr = self.spi.sr().read();
                 Err(if sr.ovr().bit_is_set() {
                     nb::Error::Other(Error::Overrun)
                 } else if sr.modf().bit_is_set() {
@@ -234,25 +216,14 @@
                     // NOTE(read_volatile) read only 1 byte (the svd2rust API only allows
                     // reading a half-word)
                     return Ok(unsafe {
-<<<<<<< HEAD
-                        ptr::read_volatile(&self.spi.dr() as *const _ as *const u8)
-=======
-                        ptr::read_volatile(&self.spi.dr as *const _ as *const W)
->>>>>>> c317681c
+                        ptr::read_volatile(&self.spi.dr() as *const _ as *const W)
                     });
                 } else {
                     nb::Error::WouldBlock
                 })
             }
-<<<<<<< HEAD
-
-            fn send(&mut self, byte: u8) -> nb::Result<(), Error> {
+            fn nb_write<W: FrameSize>(&mut self, word: W) -> nb::Result<(), Error> {
                 let sr = self.spi.sr().read();
-
-=======
-            fn nb_write<W: FrameSize>(&mut self, word: W) -> nb::Result<(), Error> {
-                let sr = self.spi.sr.read();
->>>>>>> c317681c
                 Err(if sr.ovr().bit_is_set() {
                     nb::Error::Other(Error::Overrun)
                 } else if sr.modf().bit_is_set() {
@@ -260,15 +231,9 @@
                 } else if sr.crcerr().bit_is_set() {
                     nb::Error::Other(Error::Crc)
                 } else if sr.txe().bit_is_set() {
-<<<<<<< HEAD
-                    let dr = self.spi.dr().as_ptr() as *mut u8;
-                    // NOTE(write_volatile) see note above
-                    unsafe { ptr::write_volatile(dr, byte) };
-=======
-                    let dr = &self.spi.dr as *const _ as *const UnsafeCell<W>;
+                    let dr = self.spi.dr().as_ptr() as *const UnsafeCell<W>;
                     // NOTE(write_volatile) see note above
                     unsafe { ptr::write_volatile(UnsafeCell::raw_get(dr), word) };
->>>>>>> c317681c
                     return Ok(());
                 } else {
                     nb::Error::WouldBlock
@@ -276,12 +241,12 @@
             }
             fn set_tx_only(&mut self) {
                 self.spi
-                    .cr1
+                    .cr1()
                     .modify(|_, w| w.bidimode().set_bit().bidioe().set_bit());
             }
             fn set_bidi(&mut self) {
                 self.spi
-                    .cr1
+                    .cr1()
                     .modify(|_, w| w.bidimode().clear_bit().bidioe().clear_bit());
             }
         }
@@ -371,7 +336,7 @@
                 // stop receiving data
                 self.set_tx_only();
                 // wait for tx fifo to be drained by the peripheral
-                while self.spi.sr.read().ftlvl() != 0 { core::hint::spin_loop() };
+                while self.spi.sr().read().ftlvl() != 0 { core::hint::spin_loop() };
                 // drain rx fifo
                 Ok(while match self.nb_read::<u8>() {
                     Ok(_) => true,
