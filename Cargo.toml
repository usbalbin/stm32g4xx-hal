--- conflicted
+++ resolved
@@ -12,14 +12,9 @@
 version = "0.0.2"
 
 [dependencies]
-<<<<<<< HEAD
-nb = "0.1.1"
+nb = "1"
 #stm32g4 = { git = "https://github.com/stm32-rs/stm32-rs-nightlies" } #"0.15.1"
 stm32g4 = { version = "0.19.0", package = "stm32g4-staging" }
-=======
-nb = "1"
-stm32g4 = "0.15.1"
->>>>>>> c317681c
 paste = "1.0"
 bitflags = "1.2"
 vcell = "0.1"
@@ -104,11 +99,7 @@
 log-itm = ["cortex-m-log/itm"]
 log-rtt = []
 log-semihost = ["cortex-m-log/semihosting"]
-<<<<<<< HEAD
-defmt = ["dep:defmt", "fugit/defmt"]
-=======
 defmt = ["dep:defmt", "fugit/defmt", "nb/defmt-0-3", "embedded-hal/defmt-03", "embedded-io/defmt-03"]
->>>>>>> c317681c
 cordic = ["dep:fixed"]
 
 [profile.dev]
